--- conflicted
+++ resolved
@@ -1,12 +1,20 @@
+# Latest
+
+Changes prior to the next official version change will appear here.
+
 # 2025-04-07
 
-* Allow Serena to switch between projects (project activation)
-    * Add central Serena configuration in `serena_config.yml`, which 
-        * contains the list of available projects
-        * allows to configure whether project activation is enabled
-        * now contains the GUI logging configuration (project configurations no longer do)
-    * Add new tools `activate_project` and `get_active_project`
-    * Providing a project configuration file in the launch parameters is now optional
+* Serena core:
+    * New tool: FindReferencingCodeSnippets
+    * Adjusted prompt in CreateTextFileTool to prevent writing partial content (see [here](https://www.reddit.com/r/ClaudeAI/comments/1jpavtm/comment/mloek1x/?utm_source=share&utm_medium=web3x&utm_name=web3xcss&utm_term=1&utm_content=share_button)).
+    * FindSymbolTool: allow passing a file for restricting search, not just a directory (Gemini was too dumb to pass directories)
+    * Allow Serena to switch between projects (project activation)
+        * Add central Serena configuration in `serena_config.yml`, which 
+            * contains the list of available projects
+            * allows to configure whether project activation is enabled
+            * now contains the GUI logging configuration (project configurations no longer do)
+        * Add new tools `activate_project` and `get_active_project`
+        * Providing a project configuration file in the launch parameters is now optional
 * Logging:
     * Improve error reporting in case of initialization failure: 
       open a new GUI log window showing the error or ensure that the existing log window remains visible for some time
@@ -18,14 +26,4 @@
 
 # 2025-04-01
 
-Initial public version
-
-<<<<<<< HEAD
-=======
-## 06.04.2025
-- New tool: FindReferencingCodeSnippets
-- Adjusted prompt in CreateTextFileTool to prevent writing partial content (see [here](https://www.reddit.com/r/ClaudeAI/comments/1jpavtm/comment/mloek1x/?utm_source=share&utm_medium=web3x&utm_name=web3xcss&utm_term=1&utm_content=share_button)).
-- FindSymbolTool: allow passing a file for restricting search, not just a directory (Gemini was too dumb to pass directories)
-
-## 01.04.2025: Initial Release
->>>>>>> ba03ec43
+Initial public version