--- conflicted
+++ resolved
@@ -22,13 +22,9 @@
 from sensai.util.logging import LogTime
 
 from serena import serena_version
-<<<<<<< HEAD
 from serena.analytics import record_tool_usage
-from serena.config import SerenaAgentContext, SerenaAgentMode
-=======
 from serena.config.context_mode import SerenaAgentContext, SerenaAgentMode
 from serena.config.serena_config import Project, SerenaConfig, get_serena_managed_dir
->>>>>>> 532a0459
 from serena.constants import (
     SERENA_LOG_FORMAT,
 )
@@ -674,1295 +670,4 @@
         if self._gui_log_handler:
             log.info("Stopping the GUI log window ...")
             self._gui_log_handler.stop_viewer()
-<<<<<<< HEAD
-            Logger.root.removeHandler(self._gui_log_handler)
-
-
-class Component(ABC):
-    def __init__(self, agent: "SerenaAgent"):
-        self.agent = agent
-
-    @property
-    def language_server(self) -> SolidLanguageServer:
-        assert self.agent.language_server is not None
-        return self.agent.language_server
-
-    def get_project_root(self) -> str:
-        """
-        :return: the root directory of the active project, raises a ValueError if no active project configuration is set
-        """
-        return self.agent.get_project_root()
-
-    @property
-    def prompt_factory(self) -> PromptFactory:
-        return self.agent.prompt_factory
-
-    @property
-    def memories_manager(self) -> MemoriesManager:
-        assert self.agent.memories_manager is not None
-        return self.agent.memories_manager
-
-    @property
-    def symbol_manager(self) -> SymbolManager:
-        assert self.agent.symbol_manager is not None
-        return self.agent.symbol_manager
-
-    @property
-    def lines_read(self) -> LinesRead:
-        assert self.agent.lines_read is not None
-        return self.agent.lines_read
-
-
-_DEFAULT_MAX_ANSWER_LENGTH = int(2e5)
-
-
-class ToolMarkerCanEdit:
-    """
-    Marker class for all tools that can perform editing operations on files.
-    """
-
-
-class ToolMarkerDoesNotRequireActiveProject:
-    pass
-
-
-class ToolInterface(ABC):
-    """Protocol defining the complete interface that make_tool() expects from a tool."""
-
-    @abstractmethod
-    def get_name(self) -> str:
-        """Get the tool name."""
-        ...
-
-    @abstractmethod
-    def get_apply_docstring(self) -> str:
-        """Get the docstring for the tool application, used by the MCP server."""
-        ...
-
-    @abstractmethod
-    def get_apply_fn_metadata(self) -> FuncMetadata:
-        """Get the metadata for the tool application function, used by the MCP server."""
-        ...
-
-    @abstractmethod
-    def apply_ex(self, log_call: bool = True, catch_exceptions: bool = True, **kwargs: Any) -> str:
-        """Apply the tool with logging and exception handling."""
-        ...
-
-
-class Tool(Component, ToolInterface):
-    # NOTE: each tool should implement the apply method, which is then used in
-    # the central method of the Tool class `apply_ex`.
-    # Failure to do so will result in a RuntimeError at tool execution time.
-    # The apply method is not declared as part of the base Tool interface since we cannot
-    # know the signature of the (input parameters of the) method in advance.
-    #
-    # The docstring and types of the apply method are used to generate the tool description
-    # (which is use by the LLM, so a good description is important)
-    # and to validate the tool call arguments.
-
-    @classmethod
-    def get_name_from_cls(cls) -> str:
-        name = cls.__name__
-        if name.endswith("Tool"):
-            name = name[:-4]
-        # convert to snake_case
-        name = "".join(["_" + c.lower() if c.isupper() else c for c in name]).lstrip("_")
-        return name
-
-    def get_name(self) -> str:
-        return self.get_name_from_cls()
-
-    def get_apply_fn(self) -> Callable:
-        apply_fn = getattr(self, "apply")
-        if apply_fn is None:
-            raise RuntimeError(f"apply not defined in {self}. Did you forget to implement it?")
-        return apply_fn
-
-    @classmethod
-    def can_edit(cls) -> bool:
-        """
-        Returns whether this tool can perform editing operations on code.
-
-        :return: True if the tool can edit code, False otherwise
-        """
-        return issubclass(cls, ToolMarkerCanEdit)
-
-    @classmethod
-    def get_tool_description(cls) -> str:
-        docstring = cls.__doc__
-        if docstring is None:
-            return ""
-        return docstring.strip()
-
-    @classmethod
-    def get_apply_docstring_from_cls(cls) -> str:
-        """Get the docstring for the apply method from the class (static metadata).
-        Needed for creating MCP tools in a separate process without running into serialization issues.
-        """
-        # First try to get from __dict__ to handle dynamic docstring changes
-        if "apply" in cls.__dict__:
-            apply_fn = cls.__dict__["apply"]
-        else:
-            # Fall back to getattr for inherited methods
-            apply_fn = getattr(cls, "apply", None)
-            if apply_fn is None:
-                raise AttributeError(f"apply method not defined in {cls}. Did you forget to implement it?")
-
-        docstring = apply_fn.__doc__
-        if not docstring:
-            raise AttributeError(f"apply method has no (or empty) docstring in {cls}. Did you forget to implement it?")
-        return docstring.strip()
-
-    def get_apply_docstring(self) -> str:
-        """Get the docstring for the apply method (instance method implementing ToolProtocol)."""
-        return self.get_apply_docstring_from_cls()
-
-    def get_apply_fn_metadata(self) -> FuncMetadata:
-        """Get the metadata for the apply method (instance method implementing ToolProtocol)."""
-        return self.get_apply_fn_metadata_from_cls()
-
-    @classmethod
-    def get_apply_fn_metadata_from_cls(cls) -> FuncMetadata:
-        """Get the metadata for the apply method from the class (static metadata).
-        Needed for creating MCP tools in a separate process without running into serialization issues.
-        """
-        # First try to get from __dict__ to handle dynamic docstring changes
-        if "apply" in cls.__dict__:
-            apply_fn = cls.__dict__["apply"]
-        else:
-            # Fall back to getattr for inherited methods
-            apply_fn = getattr(cls, "apply", None)
-            if apply_fn is None:
-                raise AttributeError(f"apply method not defined in {cls}. Did you forget to implement it?")
-
-        return func_metadata(apply_fn, skip_names=["self", "cls"])
-
-    def _log_tool_application(self, frame: Any) -> None:
-        params = {}
-        ignored_params = {"self", "log_call", "catch_exceptions", "args", "apply_fn"}
-        for param, value in frame.f_locals.items():
-            if param in ignored_params:
-                continue
-            if param == "kwargs":
-                params.update(value)
-            else:
-                params[param] = value
-        log.info(f"{self.get_name_from_cls()}: {dict_string(params)}")
-
-    @staticmethod
-    def _limit_length(result: str, max_answer_chars: int) -> str:
-        if (n_chars := len(result)) > max_answer_chars:
-            result = (
-                f"The answer is too long ({n_chars} characters). "
-                + "Please try a more specific tool query or raise the max_answer_chars parameter."
-            )
-        return result
-
-    def is_active(self) -> bool:
-        return self.agent.tool_is_active(self.__class__)
-
-    def apply_ex(self, log_call: bool = True, catch_exceptions: bool = True, **kwargs) -> str:  # type: ignore
-        """
-        Applies the tool with the given arguments
-        """
-
-        def task() -> str:
-            apply_fn = self.get_apply_fn()
-
-            try:
-                if not self.is_active():
-                    return f"Error: Tool '{self.get_name_from_cls()}' is not active. Active tools: {self.agent.get_active_tool_names()}"
-            except Exception as e:
-                return f"RuntimeError while checking if tool {self.get_name_from_cls()} is active: {e}"
-
-            if log_call:
-                self._log_tool_application(inspect.currentframe())
-            try:
-                # check whether the tool requires an active project and language server
-                if not isinstance(self, ToolMarkerDoesNotRequireActiveProject):
-                    if self.agent._active_project is None:
-                        return (
-                            "Error: No active project. Ask to user to select a project from this list: "
-                            + f"{self.agent.serena_config.project_names}"
-                        )
-                    if not self.agent.is_language_server_running():
-                        log.info("Language server is not running. Starting it ...")
-                        self.agent.reset_language_server()
-
-                # apply the actual tool
-                result = apply_fn(**kwargs)
-                input_chars = sum(len(str(v)) for v in kwargs.values())
-                output_chars = len(result) if isinstance(result, str) else len(str(result))
-                record_tool_usage(self.get_name_from_cls(), input_chars, output_chars)
-
-            except Exception as e:
-                if not catch_exceptions:
-                    raise
-                msg = f"Error executing tool: {e}\n{traceback.format_exc()}"
-                log.error(
-                    f"Error executing tool: {e}. "
-                    f"Consider restarting the language server to solve this (especially, if it's a timeout of a symbolic operation)",
-                    exc_info=e,
-                )
-                result = msg
-
-            if log_call:
-                log.info(f"Result: {result}")
-
-            try:
-                self.language_server.save_cache()
-            except Exception as e:
-                log.error(f"Error saving language server cache: {e}")
-
-            return result
-
-        future = self.agent.issue_task(task, name=self.__class__.__name__)
-        return future.result(timeout=self.agent.serena_config.tool_timeout)
-
-
-class RestartLanguageServerTool(Tool):
-    """Restarts the language server, may be necessary when edits not through Serena happen."""
-
-    def apply(self) -> str:
-        """Use this tool only on explicit user request or after confirmation.
-        It may be necessary to restart the language server if the user performs edits
-        not through Serena, so the language server state becomes outdated and further editing attempts lead to errors.
-
-        If such editing errors happen, you should suggest using this tool.
-        """
-        self.agent.reset_language_server()
-        return SUCCESS_RESULT
-
-
-class ReadFileTool(Tool):
-    """
-    Reads a file within the project directory.
-    """
-
-    def apply(
-        self, relative_path: str, start_line: int = 0, end_line: int | None = None, max_answer_chars: int = _DEFAULT_MAX_ANSWER_LENGTH
-    ) -> str:
-        """
-        Reads the given file or a chunk of it. Generally, symbolic operations
-        like find_symbol or find_referencing_symbols should be preferred if you know which symbols you are looking for.
-        Reading the entire file is only recommended if there is no other way to get the content required for the task.
-
-        :param relative_path: the relative path to the file to read
-        :param start_line: the 0-based index of the first line to be retrieved.
-        :param end_line: the 0-based index of the last line to be retrieved (inclusive). If None, read until the end of the file.
-        :param max_answer_chars: if the file (chunk) is longer than this number of characters,
-            no content will be returned. Don't adjust unless there is really no other way to get the content
-            required for the task.
-        :return: the full text of the file at the given relative path
-        """
-        self.agent.validate_relative_path(relative_path)
-
-        result = self.language_server.retrieve_full_file_content(relative_path)
-        result_lines = result.splitlines()
-        if end_line is None:
-            result_lines = result_lines[start_line:]
-        else:
-            self.lines_read.add_lines_read(relative_path, (start_line, end_line))
-            result_lines = result_lines[start_line : end_line + 1]
-        result = "\n".join(result_lines)
-
-        return self._limit_length(result, max_answer_chars)
-
-
-class CreateTextFileTool(Tool, ToolMarkerCanEdit):
-    """
-    Creates/overwrites a file in the project directory.
-    """
-
-    def apply(self, relative_path: str, content: str) -> str:
-        """
-        Write a new file (or overwrite an existing file). For existing files, it is strongly recommended
-        to use symbolic operations like replace_symbol_body or insert_after_symbol/insert_before_symbol, if possible.
-        You can also use insert_at_line to insert content at a specific line for existing files if the symbolic operations
-        are not the right choice for what you want to do.
-
-        If ever used on an existing file, the content has to be the complete content of that file (so it
-        may never end with something like "The remaining content of the file is left unchanged.").
-        For operations that just replace a part of a file, use the replace_lines or the symbolic editing tools instead.
-
-        :param relative_path: the relative path to the file to create
-        :param content: the (utf-8-encoded) content to write to the file
-        :return: a message indicating success or failure
-        """
-        self.agent.validate_relative_path(relative_path)
-
-        abs_path = (Path(self.get_project_root()) / relative_path).resolve()
-        will_overwrite_existing = abs_path.exists()
-
-        abs_path.parent.mkdir(parents=True, exist_ok=True)
-        abs_path.write_text(content, encoding="utf-8")
-        answer = f"File created: {relative_path}."
-        if will_overwrite_existing:
-            answer += " Overwrote existing file."
-        return answer
-
-
-class ListDirTool(Tool):
-    """
-    Lists files and directories in the given directory (optionally with recursion).
-    """
-
-    def apply(self, relative_path: str, recursive: bool, max_answer_chars: int = _DEFAULT_MAX_ANSWER_LENGTH) -> str:
-        """
-        Lists all non-gitignored files and directories in the given directory (optionally with recursion).
-
-        :param relative_path: the relative path to the directory to list; pass "." to scan the project root
-        :param recursive: whether to scan subdirectories recursively
-        :param max_answer_chars: if the output is longer than this number of characters,
-            no content will be returned. Don't adjust unless there is really no other way to get the content
-            required for the task.
-        :return: a JSON object with the names of directories and files within the given directory
-        """
-        self.agent.validate_relative_path(relative_path)
-
-        dirs, files = scan_directory(
-            os.path.join(self.get_project_root(), relative_path),
-            relative_to=self.get_project_root(),
-            recursive=recursive,
-            is_ignored_dir=self.agent.path_is_gitignored,
-            is_ignored_file=self.agent.path_is_gitignored,
-        )
-
-        result = json.dumps({"dirs": dirs, "files": files})
-        return self._limit_length(result, max_answer_chars)
-
-
-class FindFileTool(Tool):
-    """
-    Finds files in the given relative paths
-    """
-
-    def apply(self, file_mask: str, relative_path: str) -> str:
-        """
-        Finds non-gitignored files matching the given file mask within the given relative path
-
-        :param file_mask: the filename or file mask (using the wildcards * or ?) to search for
-        :param relative_path: the relative path to the directory to search in; pass "." to scan the project root
-        :return: a JSON object with the list of matching files
-        """
-        self.agent.validate_relative_path(relative_path)
-
-        dir_to_scan = os.path.join(self.get_project_root(), relative_path)
-
-        # find the files by ignoring everything that doesn't match
-        def is_ignored_file(abs_path: str) -> bool:
-            if self.agent.path_is_gitignored(abs_path):
-                return True
-            filename = os.path.basename(abs_path)
-            return not fnmatch(filename, file_mask)
-
-        dirs, files = scan_directory(
-            path=dir_to_scan,
-            recursive=True,
-            is_ignored_dir=self.agent.path_is_gitignored,
-            is_ignored_file=is_ignored_file,
-            relative_to=self.get_project_root(),
-        )
-
-        result = json.dumps({"files": files})
-        return result
-
-
-class GetSymbolsOverviewTool(Tool):
-    """
-    Gets an overview of the top-level symbols defined in a given file or directory.
-    """
-
-    def apply(self, relative_path: str, max_answer_chars: int = _DEFAULT_MAX_ANSWER_LENGTH) -> str:
-        """
-        Gets an overview of the given file or directory.
-        For each analyzed file, we list the top-level symbols in the file (name_path, kind).
-        Use this tool to get a high-level understanding of the code symbols.
-        Calling this is often a good idea before more targeted reading, searching or editing operations on the code symbols.
-
-        :param relative_path: the relative path to the file or directory to get the overview of
-        :param max_answer_chars: if the overview is longer than this number of characters,
-            no content will be returned. Don't adjust unless there is really no other way to get the content
-            required for the task. If the overview is too long, you should use a smaller directory instead,
-            (e.g. a subdirectory).
-        :return: a JSON object mapping relative paths of all contained files to info about top-level symbols in the file (name_path, kind).
-        """
-        path_to_symbol_infos = self.language_server.request_overview(relative_path)
-        result = {}
-        for file_path, symbols in path_to_symbol_infos.items():
-            # TODO: maybe include not just top-level symbols? We could filter by kind to exclude variables
-            #  The language server methods would need to be adjusted for this.
-            result[file_path] = [{"name_path": symbol[0], "kind": int(symbol[1])} for symbol in symbols]
-
-        result_json_str = json.dumps(result)
-        return self._limit_length(result_json_str, max_answer_chars)
-
-
-class FindSymbolTool(Tool):
-    """
-    Performs a global (or local) search for symbols with/containing a given name/substring (optionally filtered by type).
-    """
-
-    def apply(
-        self,
-        name_path: str,
-        depth: int = 0,
-        relative_path: str | None = None,
-        include_body: bool = False,
-        include_kinds: list[int] | None = None,
-        exclude_kinds: list[int] | None = None,
-        substring_matching: bool = False,
-        max_answer_chars: int = _DEFAULT_MAX_ANSWER_LENGTH,
-    ) -> str:
-        """
-        Retrieves information on all symbols/code entities (classes, methods, etc.) based on the given `name_path`,
-        which represents a pattern for the symbol's path within the symbol tree of a single file.
-        The returned symbol location can be used for edits or further queries.
-        Specify `depth > 0` to retrieve children (e.g., methods of a class).
-
-        The matching behavior is determined by the structure of `name_path`, which can
-        either be a simple name (e.g. "method") or a name path like "class/method" (relative name path)
-        or "/class/method" (absolute name path). Note that the name path is not a path in the file system
-        but rather a path in the symbol tree **within a single file**. Thus, file or directory names should never
-        be included in the `name_path`. For restricting the search to a single file or directory,
-        the `within_relative_path` parameter should be used instead. The retrieved symbols' `name_path` attribute
-        will always be composed of symbol names, never file or directory names.
-
-        Key aspects of the name path matching behavior:
-        - Trailing slashes in `name_path` play no role and are ignored.
-        - The name of the retrieved symbols will match (either exactly or as a substring)
-          the last segment of `name_path`, while other segments will restrict the search to symbols that
-          have a desired sequence of ancestors.
-        - If there is no starting or intermediate slash in `name_path`, there is no
-          restriction on the ancestor symbols. For example, passing `method` will match
-          against symbols with name paths like `method`, `class/method`, `class/nested_class/method`, etc.
-        - If `name_path` contains a `/` but doesn't start with a `/`, the matching is restricted to symbols
-          with the same ancestors as the last segment of `name_path`. For example, passing `class/method` will match against
-          `class/method` as well as `nested_class/class/method` but not `method`.
-        - If `name_path` starts with a `/`, it will be treated as an absolute name path pattern, meaning
-          that the first segment of it must match the first segment of the symbol's name path.
-          For example, passing `/class` will match only against top-level symbols like `class` but not against `nested_class/class`.
-          Passing `/class/method` will match against `class/method` but not `nested_class/class/method` or `method`.
-
-
-        :param name_path: The name path pattern to search for, see above for details.
-        :param depth: Depth to retrieve descendants (e.g., 1 for class methods/attributes).
-        :param relative_path: Optional. Restrict search to this file or directory. If None, searches entire codebase.
-            If a directory is passed, the search will be restricted to the files in that directory.
-            If a file is passed, the search will be restricted to that file.
-            If you have some knowledge about the codebase, you should use this parameter, as it will significantly
-            speed up the search as well as reduce the number of results.
-        :param include_body: If True, include the symbol's source code. Use judiciously.
-        :param include_kinds: Optional. List of LSP symbol kind integers to include. (e.g., 5 for Class, 12 for Function).
-            Valid kinds: 1=file, 2=module, 3=namespace, 4=package, 5=class, 6=method, 7=property, 8=field, 9=constructor, 10=enum,
-            11=interface, 12=function, 13=variable, 14=constant, 15=string, 16=number, 17=boolean, 18=array, 19=object,
-            20=key, 21=null, 22=enum member, 23=struct, 24=event, 25=operator, 26=type parameter
-        :param exclude_kinds: Optional. List of LSP symbol kind integers to exclude. Takes precedence over `include_kinds`.
-        :param substring_matching: If True, use substring matching for the last segment of `name`.
-        :param max_answer_chars: Max characters for the JSON result. If exceeded, no content is returned.
-        :return: JSON string: a list of symbols (with locations) matching the name.
-        """
-        parsed_include_kinds: Sequence[SymbolKind] | None = [SymbolKind(k) for k in include_kinds] if include_kinds else None
-        parsed_exclude_kinds: Sequence[SymbolKind] | None = [SymbolKind(k) for k in exclude_kinds] if exclude_kinds else None
-        symbols = self.symbol_manager.find_by_name(
-            name_path,
-            include_body=include_body,
-            include_kinds=parsed_include_kinds,
-            exclude_kinds=parsed_exclude_kinds,
-            substring_matching=substring_matching,
-            within_relative_path=relative_path,
-        )
-        symbol_dicts = [_sanitize_symbol_dict(s.to_dict(kind=True, location=True, depth=depth, include_body=include_body)) for s in symbols]
-        result = json.dumps(symbol_dicts)
-        return self._limit_length(result, max_answer_chars)
-
-
-class FindReferencingSymbolsTool(Tool):
-    """
-    Finds symbols that reference the symbol at the given location (optionally filtered by type).
-    """
-
-    def apply(
-        self,
-        name_path: str,
-        relative_path: str,
-        include_kinds: list[int] | None = None,
-        exclude_kinds: list[int] | None = None,
-        max_answer_chars: int = _DEFAULT_MAX_ANSWER_LENGTH,
-    ) -> str:
-        """
-        Finds symbols that reference the symbol at the given `name_path`. The result will contain metadata about the referencing symbols
-        as well as a short code snippet around the reference (unless `include_body` is True, then the short snippet will be omitted).
-        Note that among other kinds of references, this function can be used to find (direct) subclasses of a class,
-        as subclasses are referencing symbols that have the kind class.
-
-        :param name_path: for finding the symbol to find references for, same logic as in the `find_symbol` tool.
-        :param relative_path: the relative path to the file containing the symbol for which to find references.
-            Note that here you can't pass a directory but must pass a file.
-        :param include_kinds: same as in the `find_symbol` tool.
-        :param exclude_kinds: same as in the `find_symbol` tool.
-        :param max_answer_chars: same as in the `find_symbol` tool.
-        :return: a list of JSON objects with the symbols referencing the requested symbol
-        """
-        include_body = False  # It is probably never a good idea to include the body of the referencing symbols
-        parsed_include_kinds: Sequence[SymbolKind] | None = [SymbolKind(k) for k in include_kinds] if include_kinds else None
-        parsed_exclude_kinds: Sequence[SymbolKind] | None = [SymbolKind(k) for k in exclude_kinds] if exclude_kinds else None
-        references_in_symbols = self.symbol_manager.find_referencing_symbols(
-            name_path,
-            relative_file_path=relative_path,
-            include_body=include_body,
-            include_kinds=parsed_include_kinds,
-            exclude_kinds=parsed_exclude_kinds,
-        )
-        reference_dicts = []
-        for ref in references_in_symbols:
-            ref_dict = ref.symbol.to_dict(kind=True, location=True, depth=0, include_body=include_body)
-            ref_dict = _sanitize_symbol_dict(ref_dict)
-            if not include_body:
-                ref_relative_path = ref.symbol.location.relative_path
-                assert ref_relative_path is not None, f"Referencing symbol {ref.symbol.name} has no relative path, this is likely a bug."
-                content_around_ref = self.language_server.retrieve_content_around_line(
-                    relative_file_path=ref_relative_path, line=ref.line, context_lines_before=1, context_lines_after=1
-                )
-                ref_dict["content_around_reference"] = content_around_ref.to_display_string()
-            reference_dicts.append(ref_dict)
-        result = json.dumps(reference_dicts)
-        return self._limit_length(result, max_answer_chars)
-
-
-class ReplaceSymbolBodyTool(Tool, ToolMarkerCanEdit):
-    """
-    Replaces the full definition of a symbol.
-    """
-
-    def apply(
-        self,
-        name_path: str,
-        relative_path: str,
-        body: str,
-    ) -> str:
-        r"""
-        Replaces the body of the symbol with the given `name_path`.
-
-        :param name_path: for finding the symbol to replace, same logic as in the `find_symbol` tool.
-        :param relative_path: the relative path to the file containing the symbol
-        :param body: the new symbol body. Important: Begin directly with the symbol definition and provide no
-            leading indentation for the first line (but do indent the rest of the body according to the context).
-        """
-        self.symbol_manager.replace_body(
-            name_path,
-            relative_file_path=relative_path,
-            body=body,
-            use_same_indentation=False,
-        )
-        return SUCCESS_RESULT
-
-
-class InsertAfterSymbolTool(Tool, ToolMarkerCanEdit):
-    """
-    Inserts content after the end of the definition of a given symbol.
-    """
-
-    def apply(
-        self,
-        name_path: str,
-        relative_path: str,
-        body: str,
-    ) -> str:
-        """
-        Inserts the given body/content after the end of the definition of the given symbol (via the symbol's location).
-        A typical use case is to insert a new class, function, method, field or variable assignment.
-
-        :param name_path: name path of the symbol after which to insert content (definitions in the `find_symbol` tool apply)
-        :param relative_path: the relative path to the file containing the symbol
-        :param body: the body/content to be inserted. The inserted code shall begin with the next line after
-            the symbol.
-        """
-        self.symbol_manager.insert_after_symbol(name_path, relative_file_path=relative_path, body=body, use_same_indentation=False)
-        return SUCCESS_RESULT
-
-
-class InsertBeforeSymbolTool(Tool, ToolMarkerCanEdit):
-    """
-    Inserts content before the beginning of the definition of a given symbol.
-    """
-
-    def apply(
-        self,
-        name_path: str,
-        relative_path: str,
-        body: str,
-    ) -> str:
-        """
-        Inserts the given body/content before the beginning of the definition of the given symbol (via the symbol's location).
-        A typical use case is to insert a new class, function, method, field or variable assignment.
-        It also can be used to insert a new import statement before the first symbol in the file.
-
-        :param name_path: name path of the symbol before which to insert content (definitions in the `find_symbol` tool apply)
-        :param relative_path: the relative path to the file containing the symbol
-        :param body: the body/content to be inserted before the line in which the referenced symbol is defined
-        """
-        self.symbol_manager.insert_before_symbol(name_path, relative_file_path=relative_path, body=body, use_same_indentation=False)
-        return SUCCESS_RESULT
-
-
-class EditedFileContext:
-    """
-    Context manager for file editing.
-
-    Create the context, then use `set_updated_content` to set the new content, the original content
-    being provided in `original_content`.
-    When exiting the context without an exception, the updated content will be written back to the file.
-    """
-
-    def __init__(self, relative_path: str, agent: SerenaAgent):
-        self._project = agent.get_active_project()
-        assert self._project is not None
-        self._abs_path = os.path.join(self._project.project_root, relative_path)
-        if not os.path.isfile(self._abs_path):
-            raise FileNotFoundError(f"File {self._abs_path} does not exist.")
-        with open(self._abs_path, encoding=self._project.project_config.encoding) as f:
-            self._original_content = f.read()
-        self._updated_content: str | None = None
-
-    def __enter__(self) -> Self:
-        return self
-
-    def get_original_content(self) -> str:
-        """
-        :return: the original content of the file before any modifications.
-        """
-        return self._original_content
-
-    def set_updated_content(self, content: str) -> None:
-        """
-        Sets the updated content of the file, which will be written back to the file
-        when the context is exited without an exception.
-
-        :param content: the updated content of the file
-        """
-        self._updated_content = content
-
-    def __exit__(self, exc_type: type[BaseException] | None, exc_value: BaseException | None, traceback: TracebackType | None) -> None:
-        if self._updated_content is not None and exc_type is None:
-            assert self._project is not None
-            with open(self._abs_path, "w", encoding=self._project.project_config.encoding) as f:
-                f.write(self._updated_content)
-            log.info(f"Updated content written to {self._abs_path}")
-            # Language servers should automatically detect the change and update its state accordingly.
-            # If they do not, we may have to add a call to notify it.
-
-
-class ReplaceRegexTool(Tool, ToolMarkerCanEdit):
-    """
-    Replaces content in a file by using regular expressions.
-    """
-
-    def apply(
-        self,
-        relative_path: str,
-        regex: str,
-        repl: str,
-        allow_multiple_occurrences: bool = False,
-    ) -> str:
-        r"""
-        Replaces one or more occurrences of the given regular expression.
-        This is the preferred way to replace content in a file whenever the symbol-level
-        tools are not appropriate.
-        Even large sections of code can be replaced by providing a concise regular expression of
-        the form "beginning.*?end-of-text-to-be-replaced".
-        Always try to use wildcards to avoid specifying the exact content of the code to be replaced,
-        especially if it spans several lines.
-
-        IMPORTANT: REMEMBER TO USE WILDCARDS WHEN APPROPRIATE! I WILL BE VERY UNHAPPY IF YOU WRITE LONG REGEXES WITHOUT USING WILDCARDS INSTEAD!
-
-        :param relative_path: the relative path to the file
-        :param regex: a Python-style regular expression, matches of which will be replaced.
-            Dot matches all characters, multi-line matching is enabled.
-        :param repl: the string to replace the matched content with, which may contain
-            backreferences like \1, \2, etc.
-        :param allow_multiple_occurrences: if True, the regex may match multiple occurrences in the file
-            and all of them will be replaced.
-            If this is set to False and the regex matches multiple occurrences, an error will be returned
-            (and you may retry with a revised, more specific regex).
-        """
-        self.agent.validate_relative_path(relative_path)
-        with EditedFileContext(relative_path, self.agent) as context:
-            original_content = context.get_original_content()
-            updated_content, n = re.subn(regex, repl, original_content, flags=re.DOTALL | re.MULTILINE)
-            if n == 0:
-                return f"Error: No matches found for regex '{regex}' in file '{relative_path}'."
-            if not allow_multiple_occurrences and n > 1:
-                return (
-                    f"Error: Regex '{regex}' matches {n} occurrences in file '{relative_path}'. "
-                    "Please revise the regex to be more specific or enable allow_multiple_occurrences if this is expected."
-                )
-            context.set_updated_content(updated_content)
-        return SUCCESS_RESULT
-
-
-class DeleteLinesTool(Tool, ToolMarkerCanEdit):
-    """
-    Deletes a range of lines within a file.
-    """
-
-    def apply(
-        self,
-        relative_path: str,
-        start_line: int,
-        end_line: int,
-    ) -> str:
-        """
-        Deletes the given lines in the file.
-        Requires that the same range of lines was previously read using the `read_file` tool to verify correctness
-        of the operation.
-
-        :param relative_path: the relative path to the file
-        :param start_line: the 0-based index of the first line to be deleted
-        :param end_line: the 0-based index of the last line to be deleted
-        """
-        if not self.lines_read.were_lines_read(relative_path, (start_line, end_line)):
-            read_lines_tool = self.agent.get_tool(ReadFileTool)
-            return f"Error: Must call `{read_lines_tool.get_name_from_cls()}` first to read exactly the affected lines."
-        self.symbol_manager.delete_lines(relative_path, start_line, end_line)
-        return SUCCESS_RESULT
-
-
-class ReplaceLinesTool(Tool, ToolMarkerCanEdit):
-    """
-    Replaces a range of lines within a file with new content.
-    """
-
-    def apply(
-        self,
-        relative_path: str,
-        start_line: int,
-        end_line: int,
-        content: str,
-    ) -> str:
-        """
-        Replaces the given range of lines in the given file.
-        Requires that the same range of lines was previously read using the `read_file` tool to verify correctness
-        of the operation.
-
-        :param relative_path: the relative path to the file
-        :param start_line: the 0-based index of the first line to be deleted
-        :param end_line: the 0-based index of the last line to be deleted
-        :param content: the content to insert
-        """
-        if not content.endswith("\n"):
-            content += "\n"
-        result = self.agent.get_tool(DeleteLinesTool).apply(relative_path, start_line, end_line)
-        if result != SUCCESS_RESULT:
-            return result
-        self.agent.get_tool(InsertAtLineTool).apply(relative_path, start_line, content)
-        return SUCCESS_RESULT
-
-
-class InsertAtLineTool(Tool, ToolMarkerCanEdit):
-    """
-    Inserts content at a given line in a file.
-    """
-
-    def apply(
-        self,
-        relative_path: str,
-        line: int,
-        content: str,
-    ) -> str:
-        """
-        Inserts the given content at the given line in the file, pushing existing content of the line down.
-        In general, symbolic insert operations like insert_after_symbol or insert_before_symbol should be preferred if you know which
-        symbol you are looking for.
-        However, this can also be useful for small targeted edits of the body of a longer symbol (without replacing the entire body).
-
-        :param relative_path: the relative path to the file
-        :param line: the 0-based index of the line to insert content at
-        :param content: the content to be inserted
-        """
-        if not content.endswith("\n"):
-            content += "\n"
-        self.symbol_manager.insert_at_line(relative_path, line, content)
-        return SUCCESS_RESULT
-
-
-class CheckOnboardingPerformedTool(Tool):
-    """
-    Checks whether project onboarding was already performed.
-    """
-
-    def apply(self) -> str:
-        """
-        Checks whether project onboarding was already performed.
-        You should always call this tool before beginning to actually work on the project/after activating a project,
-        but after calling the initial instructions tool.
-        """
-        list_memories_tool = self.agent.get_tool(ListMemoriesTool)
-        memories = json.loads(list_memories_tool.apply())
-        if len(memories) == 0:
-            return (
-                "Onboarding not performed yet (no memories available). "
-                + "You should perform onboarding by calling the `onboarding` tool before proceeding with the task."
-            )
-        else:
-            return f"""The onboarding was already performed, below is the list of available memories.
-            Do not read them immediately, just remember that they exist and that you can read them later, if it is necessary
-            for the current task.
-            Some memories may be based on previous conversations, others may be general for the current project.
-            You should be able to tell which one you need based on the name of the memory.
-            
-            {memories}"""
-
-
-class OnboardingTool(Tool):
-    """
-    Performs onboarding (identifying the project structure and essential tasks, e.g. for testing or building).
-    """
-
-    def apply(self) -> str:
-        """
-        Call this tool if onboarding was not performed yet.
-        You will call this tool at most once per conversation.
-
-        :return: instructions on how to create the onboarding information
-        """
-        system = platform.system()
-        return self.prompt_factory.create_onboarding_prompt(system=system)
-
-
-class WriteMemoryTool(Tool):
-    """
-    Writes a named memory (for future reference) to Serena's project-specific memory store.
-    """
-
-    def apply(self, memory_name: str, content: str, max_answer_chars: int = _DEFAULT_MAX_ANSWER_LENGTH) -> str:
-        """
-        Write some information about this project that can be useful for future tasks to a memory.
-        Use markdown formatting for the content.
-        The information should be short and to the point.
-        The memory name should be meaningful, such that from the name you can infer what the information is about.
-        It is better to have multiple small memories than to have a single large one because
-        memories will be read one by one and we only ever want to read relevant memories.
-
-        This tool is either called during the onboarding process or when you have identified
-        something worth remembering about the project from the past conversation.
-        """
-        if len(content) > max_answer_chars:
-            raise ValueError(
-                f"Content for {memory_name} is too long. Max length is {max_answer_chars} characters. " + "Please make the content shorter."
-            )
-
-        return self.memories_manager.save_memory(memory_name, content)
-
-
-class ReadMemoryTool(Tool):
-    """
-    Reads the memory with the given name from Serena's project-specific memory store.
-    """
-
-    def apply(self, memory_file_name: str, max_answer_chars: int = _DEFAULT_MAX_ANSWER_LENGTH) -> str:
-        """
-        Read the content of a memory file. This tool should only be used if the information
-        is relevant to the current task. You can infer whether the information
-        is relevant from the memory file name.
-        You should not read the same memory file multiple times in the same conversation.
-        """
-        return self.memories_manager.load_memory(memory_file_name)
-
-
-class ListMemoriesTool(Tool):
-    """
-    Lists memories in Serena's project-specific memory store.
-    """
-
-    def apply(self) -> str:
-        """
-        List available memories. Any memory can be read using the `read_memory` tool.
-        """
-        return json.dumps(self.memories_manager.list_memories())
-
-
-class DeleteMemoryTool(Tool):
-    """
-    Deletes a memory from Serena's project-specific memory store.
-    """
-
-    def apply(self, memory_file_name: str) -> str:
-        """
-        Delete a memory file. Should only happen if a user asks for it explicitly,
-        for example by saying that the information retrieved from a memory file is no longer correct
-        or no longer relevant for the project.
-        """
-        return self.memories_manager.delete_memory(memory_file_name)
-
-
-class ThinkAboutCollectedInformationTool(Tool):
-    """
-    Thinking tool for pondering the completeness of collected information.
-    """
-
-    def apply(self) -> str:
-        """
-        Think about the collected information and whether it is sufficient and relevant.
-        This tool should ALWAYS be called after you have completed a non-trivial sequence of searching steps like
-        find_symbol, find_referencing_symbols, search_files_for_pattern, read_file, etc.
-        """
-        return self.prompt_factory.create_think_about_collected_information()
-
-
-class ThinkAboutTaskAdherenceTool(Tool):
-    """
-    Thinking tool for determining whether the agent is still on track with the current task.
-    """
-
-    def apply(self) -> str:
-        """
-        Think about the task at hand and whether you are still on track.
-        Especially important if the conversation has been going on for a while and there
-        has been a lot of back and forth.
-
-        This tool should ALWAYS be called before you insert, replace, or delete code.
-        """
-        return self.prompt_factory.create_think_about_task_adherence()
-
-
-class ThinkAboutWhetherYouAreDoneTool(Tool):
-    """
-    Thinking tool for determining whether the task is truly completed.
-    """
-
-    def apply(self) -> str:
-        """
-        Whenever you feel that you are done with what the user has asked for, it is important to call this tool.
-        """
-        return self.prompt_factory.create_think_about_whether_you_are_done()
-
-
-class SummarizeChangesTool(Tool):
-    """
-    Provides instructions for summarizing the changes made to the codebase.
-    """
-
-    def apply(self) -> str:
-        """
-        Summarize the changes you have made to the codebase.
-        This tool should always be called after you have fully completed any non-trivial coding task,
-        but only after the think_about_whether_you_are_done call.
-        """
-        return self.prompt_factory.create_summarize_changes()
-
-
-class PrepareForNewConversationTool(Tool):
-    """
-    Provides instructions for preparing for a new conversation (in order to continue with the necessary context).
-    """
-
-    def apply(self) -> str:
-        """
-        Instructions for preparing for a new conversation. This tool should only be called on explicit user request.
-        """
-        return self.prompt_factory.create_prepare_for_new_conversation()
-
-
-class SearchForPatternTool(Tool):
-    """
-    Performs a search for a pattern in the project.
-    """
-
-    def apply(
-        self,
-        substring_pattern: str,
-        context_lines_before: int = 0,
-        context_lines_after: int = 0,
-        paths_include_glob: str | None = None,
-        paths_exclude_glob: str | None = None,
-        relative_path: str = "",
-        restrict_search_to_code_files: bool = False,
-        max_answer_chars: int = _DEFAULT_MAX_ANSWER_LENGTH,
-    ) -> str:
-        """
-        Offers a flexible search for arbitrary patterns in the codebase, including the
-        possibility to search in non-code files.
-        Generally, symbolic operations like find_symbol or find_referencing_symbols
-        should be preferred if you know which symbols you are looking for.
-
-        Pattern Matching Logic:
-            For each match, the returned result will contain the full lines where the
-            substring pattern is found, as well as optionally some lines before and after it. The pattern will be compiled with
-            DOTALL, meaning that the dot will match all characters including newlines.
-            This also means that it never makes sense to have .* at the beginning or end of the pattern,
-            but it may make sense to have it in the middle for complex patterns.
-            If a pattern matches multiple lines, all those lines will be part of the match.
-            Be careful to not use greedy quantifiers unnecessarily, it is usually better to use non-greedy quantifiers like .*? to avoid
-            matching too much content.
-
-        File Selection Logic:
-            The files in which the search is performed can be restricted very flexibly.
-            Using `restrict_search_to_code_files` is useful if you are only interested in code symbols (i.e., those
-            symbols that can be manipulated with symbolic tools like find_symbol).
-            You can also restrict the search to a specific file or directory,
-            and provide glob patterns to include or exclude certain files on top of that.
-            The globs are matched against relative file paths from the project root (not to the `relative_path` parameter that
-            is used to further restrict the search).
-            Smartly combining the various restrictions allows you to perform very targeted searches.
-
-
-        :param substring_pattern: Regular expression for a substring pattern to search for
-        :param context_lines_before: Number of lines of context to include before each match
-        :param context_lines_after: Number of lines of context to include after each match
-        :param paths_include_glob: optional glob pattern specifying files to include in the search.
-            Matches against relative file paths from the project root (e.g., "*.py", "src/**/*.ts").
-            Only matches files, not directories.
-        :param paths_exclude_glob: optional glob pattern specifying files to exclude from the search.
-            Matches against relative file paths from the project root (e.g., "*test*", "**/*_generated.py").
-            Takes precedence over paths_include_glob. Only matches files, not directories.
-        :param relative_path: only subpaths of this path (relative to the repo root) will be analyzed. If a path to a single
-            file is passed, only that will be searched. The path must exist, otherwise a `FileNotFoundError` is raised.
-        :param max_answer_chars: if the output is longer than this number of characters,
-            no content will be returned. Don't adjust unless there is really no other way to get the content
-            required for the task. Instead, if the output is too long, you should
-            make a stricter query.
-        :param restrict_search_to_code_files: whether to restrict the search to only those files where
-            analyzed code symbols can be found. Otherwise, will search all non-ignored files.
-            Set this to True if your search is only meant to discover code that can be manipulated with symbolic tools.
-            For example, for finding classes or methods from a name pattern.
-            Setting to False is a better choice if you also want to search in non-code files, like in html or yaml files,
-            which is why it is the default.
-        :return: A JSON object mapping file paths to lists of matched consecutive lines (with context, if requested).
-        """
-        abs_path = os.path.join(self.get_project_root(), relative_path)
-        if not os.path.exists(abs_path):
-            raise FileNotFoundError(f"Relative path {relative_path} does not exist.")
-
-        if restrict_search_to_code_files:
-            matches = self.language_server.search_files_for_pattern(
-                pattern=substring_pattern,
-                relative_path=relative_path,
-                context_lines_before=context_lines_before,
-                context_lines_after=context_lines_after,
-                paths_include_glob=paths_include_glob,
-                paths_exclude_glob=paths_exclude_glob,
-            )
-        else:
-            if os.path.isfile(abs_path):
-                rel_paths_to_search = [relative_path]
-            else:
-                dirs, rel_paths_to_search = scan_directory(
-                    path=abs_path,
-                    recursive=True,
-                    is_ignored_dir=self.agent.path_is_gitignored,
-                    is_ignored_file=self.agent.path_is_gitignored,
-                    relative_to=self.get_project_root(),
-                )
-            # TODO (maybe): not super efficient to walk through the files again and filter if glob patterns are provided
-            #   but it probably never matters and this version required no further refactoring
-            matches = search_files(
-                rel_paths_to_search,
-                substring_pattern,
-                root_path=self.get_project_root(),
-                paths_include_glob=paths_include_glob,
-                paths_exclude_glob=paths_exclude_glob,
-            )
-        # group matches by file
-        file_to_matches: dict[str, list[str]] = defaultdict(list)
-        for match in matches:
-            assert match.source_file_path is not None
-            file_to_matches[match.source_file_path].append(match.to_display_string())
-        result = json.dumps(file_to_matches)
-        return self._limit_length(result, max_answer_chars)
-
-
-class ExecuteShellCommandTool(Tool, ToolMarkerCanEdit):
-    """
-    Executes a shell command.
-    """
-
-    def apply(
-        self,
-        command: str,
-        cwd: str | None = None,
-        capture_stderr: bool = True,
-        max_answer_chars: int = _DEFAULT_MAX_ANSWER_LENGTH,
-    ) -> str:
-        """
-        Execute a shell command and return its output.
-
-        IMPORTANT: you should always consider the memory about suggested shell commands before using this tool.
-        If this memory was not loaded in the current conversation, you should load it using the `read_memory` tool
-        before using this tool.
-
-        You should have at least once looked at the suggested shell commands from the corresponding memory
-        created during the onboarding process before using this tool.
-        Never execute unsafe shell commands like `rm -rf /` or similar! Generally be very careful with deletions.
-
-        :param command: the shell command to execute
-        :param cwd: the working directory to execute the command in. If None, the project root will be used.
-        :param capture_stderr: whether to capture and return stderr output
-        :param max_answer_chars: if the output is longer than this number of characters,
-            no content will be returned. Don't adjust unless there is really no other way to get the content
-            required for the task.
-        :return: a JSON object containing the command's stdout and optionally stderr output
-        """
-        _cwd = cwd or self.get_project_root()
-        result = execute_shell_command(command, cwd=_cwd, capture_stderr=capture_stderr)
-        result = result.json()
-        return self._limit_length(result, max_answer_chars)
-
-
-class ActivateProjectTool(Tool, ToolMarkerDoesNotRequireActiveProject):
-    """
-    Activates a project by name.
-    """
-
-    def apply(self, project: str) -> str:
-        """
-        Activates the project with the given name.
-
-        :param project: the name of a registered project to activate or a path to a project directory
-        """
-        active_project, new_project_generated, new_project_config_generated = self.agent.activate_project_from_path_or_name(project)
-        if new_project_generated:
-            result_str = (
-                f"Created and activated a new project with name {active_project.project_name} at {active_project.project_root}, language: {active_project.project_config.language.value}. "
-                + "You can activate this project later by name."
-            )
-        else:
-            result_str = f"Activated existing project with name {active_project.project_name} at {active_project.project_root}, language: {active_project.project_config.language.value}"
-        if new_project_config_generated:
-            result_str += (
-                f"\nNote: A new project configuration was autogenerated because the given path did not contain a {ProjectConfig.SERENA_DEFAULT_PROJECT_FILE} file."
-                + f"You can now edit the project configuration in the file {active_project.path_to_project_yml()}. In particular, you may want to edit the project name and the initial prompt."
-            )
-
-        if active_project.project_config.initial_prompt:
-            result_str += f"\nAdditional project information:\n {active_project.project_config.initial_prompt}"
-        result_str += (
-            f"\nAvailable memories:\n {json.dumps(list(self.memories_manager.list_memories()))}"
-            + "You should not read these memories directly, but rather use the `read_memory` tool to read them later if needed for the task."
-        )
-        result_str += f"\nAvailable tools:\n {json.dumps(self.agent.get_active_tool_names())}"
-        return result_str
-
-
-class RemoveProjectTool(Tool, ToolMarkerDoesNotRequireActiveProject):
-    """
-    Removes a project from the Serena configuration.
-    """
-
-    def apply(self, project_name: str) -> str:
-        """
-        Removes a project from the Serena configuration.
-
-        :param project_name: Name of the project to remove
-        """
-        self.agent.serena_config.remove_project(project_name)
-        return f"Successfully removed project '{project_name}' from configuration."
-
-
-class SwitchModesTool(Tool):
-    """
-    Activates modes by providing a list of their names
-    """
-
-    def apply(self, modes: list[str]) -> str:
-        """
-        Activates the desired modes, like ["editing", "interactive"] or ["planning", "one-shot"]
-
-        :param modes: the names of the modes to activate
-        """
-        mode_instances = [SerenaAgentMode.load(mode) for mode in modes]
-        self.agent.set_modes(mode_instances)
-
-        # Inform the Agent about the activated modes and the currently active tools
-        result_str = f"Successfully activated modes: {', '.join([mode.name for mode in mode_instances])}" + "\n"
-        result_str += "\n".join([mode_instance.prompt for mode_instance in mode_instances]) + "\n"
-        result_str += f"Currently active tools: {', '.join(self.agent.get_active_tool_names())}"
-        return result_str
-
-
-class GetCurrentConfigTool(Tool):
-    """
-    Prints the current configuration of the agent, including the active and available projects, tools, contexts, and modes.
-    """
-
-    def apply(self) -> str:
-        """
-        Print the current configuration of the agent, including the active and available projects, tools, contexts, and modes.
-        """
-        return self.agent.get_current_config_overview()
-
-
-class InitialInstructionsTool(Tool):
-    """
-    Gets the initial instructions for the current project.
-    Should only be used in settings where the system prompt cannot be set,
-    e.g. in clients you have no control over, like Claude Desktop.
-    """
-
-    def apply(self) -> str:
-        """
-        Get the initial instructions for the current coding project.
-        You should always call this tool before starting to work (including using any other tool) on any programming task!
-        The only exception is when a user asks you to activate a project, in which case you should call the `activate_project` first
-        instead and then call this tool.
-        """
-        return self.agent.create_system_prompt()
-
-
-def _iter_tool_classes(same_module_only: bool = True) -> Generator[type[Tool], None, None]:
-    """
-    Iterate over Tool subclasses.
-
-    :param same_module_only: Whether to only iterate over tools defined in the same module as the Tool class
-        or over all subclasses of Tool.
-    """
-    for tool_class in iter_subclasses(Tool):
-        if same_module_only and tool_class.__module__ != Tool.__module__:
-            continue
-        yield tool_class
-
-
-_TOOL_REGISTRY_DICT: dict[str, type[Tool]] = {tool_class.get_name_from_cls(): tool_class for tool_class in _iter_tool_classes()}
-"""maps tool name to the corresponding tool class"""
-
-
-class ToolRegistry:
-    @staticmethod
-    def get_tool_class_by_name(tool_name: str) -> type[Tool]:
-        try:
-            return _TOOL_REGISTRY_DICT[tool_name]
-        except KeyError as e:
-            available_tools = "\n".join(ToolRegistry.get_tool_names())
-            raise ValueError(f"Tool with name {tool_name} not found. Available tools:\n{available_tools}") from e
-
-    @staticmethod
-    def get_all_tool_classes() -> list[type[Tool]]:
-        return list(_TOOL_REGISTRY_DICT.values())
-
-    @staticmethod
-    def get_tool_names() -> list[str]:
-        return list(_TOOL_REGISTRY_DICT.keys())
-
-    @staticmethod
-    def tool_dict() -> dict[str, type[Tool]]:
-        """Maps tool name to the corresponding tool class"""
-        return copy(_TOOL_REGISTRY_DICT)
-
-    @staticmethod
-    def print_tool_overview(tools: Iterable[type[Tool] | Tool] | None = None) -> None:
-        """
-        Print a summary of the tools. If no tools are passed, a summary of all tools is printed.
-        """
-        if tools is None:
-            tools = _TOOL_REGISTRY_DICT.values()
-
-        tool_dict: dict[str, type[Tool] | Tool] = {}
-        for tool_class in tools:
-            tool_dict[tool_class.get_name_from_cls()] = tool_class
-        for tool_name in sorted(tool_dict.keys()):
-            tool_class = tool_dict[tool_name]
-            print(f" * `{tool_name}`: {tool_class.get_tool_description().strip()}")
-=======
-            Logger.root.removeHandler(self._gui_log_handler)
->>>>>>> 532a0459
+            Logger.root.removeHandler(self._gui_log_handler)