"""
Provides PHP specific instantiation of the LanguageServer class using Intelephense.
"""

import logging
import os
import pathlib
import shutil
from time import sleep
from typing import cast

from overrides import override

from solidlsp.ls import SolidLanguageServer
from solidlsp.ls_config import LanguageServerConfig
from solidlsp.ls_logger import LanguageServerLogger
from solidlsp.ls_utils import PlatformId, PlatformUtils
from solidlsp.lsp_protocol_handler.lsp_types import Definition, DefinitionParams, InitializeParams, LocationLink
from solidlsp.lsp_protocol_handler.server import ProcessLaunchInfo
from solidlsp.settings import SolidLSPSettings

from ..lsp_protocol_handler import lsp_types
from .common import RuntimeDependency, RuntimeDependencyCollection


class Intelephense(SolidLanguageServer):
    """
    Provides PHP specific instantiation of the LanguageServer class using Intelephense.

    You can pass the following entries in ls_specific_settings["php"]:
        - maxMemory
        - maxFileSize
    """

    @override
    def is_ignored_dirname(self, dirname: str) -> bool:
        # For PHP projects, we should ignore:
        # - vendor: third-party dependencies managed by Composer
        # - node_modules: if the project has JavaScript components
        # - cache: commonly used for caching
        return super().is_ignored_dirname(dirname) or dirname in ["node_modules", "vendor", "cache"]

    @classmethod
    def _setup_runtime_dependencies(cls, logger: LanguageServerLogger, solidlsp_settings: SolidLSPSettings) -> list[str]:
        """
        Setup runtime dependencies for Intelephense and return the command to start the server.
        """
        platform_id = PlatformUtils.get_platform_id()

        valid_platforms = [
            PlatformId.LINUX_x64,
            PlatformId.LINUX_arm64,
            PlatformId.OSX,
            PlatformId.OSX_x64,
            PlatformId.OSX_arm64,
            PlatformId.WIN_x64,
            PlatformId.WIN_arm64,
        ]
        assert platform_id in valid_platforms, f"Platform {platform_id} is not supported for multilspy PHP at the moment"

        # Verify both node and npm are installed
        is_node_installed = shutil.which("node") is not None
        assert is_node_installed, "node is not installed or isn't in PATH. Please install NodeJS and try again."
        is_npm_installed = shutil.which("npm") is not None
        assert is_npm_installed, "npm is not installed or isn't in PATH. Please install npm and try again."

        # Install intelephense if not already installed
        intelephense_ls_dir = os.path.join(cls.ls_resources_dir(solidlsp_settings), "php-lsp")
        os.makedirs(intelephense_ls_dir, exist_ok=True)
        intelephense_executable_path = os.path.join(intelephense_ls_dir, "node_modules", ".bin", "intelephense")
        if not os.path.exists(intelephense_executable_path):
            deps = RuntimeDependencyCollection(
                [
                    RuntimeDependency(
                        id="intelephense",
                        command="npm install --prefix ./ intelephense@1.14.4",
                        platform_id="any",
                    )
                ]
            )
            deps.install(logger, intelephense_ls_dir)

        assert os.path.exists(
            intelephense_executable_path
        ), f"intelephense executable not found at {intelephense_executable_path}, something went wrong."

        return [intelephense_executable_path, "--stdio"]

    def __init__(
        self, config: LanguageServerConfig, logger: LanguageServerLogger, repository_root_path: str, solidlsp_settings: SolidLSPSettings
    ):
        # Setup runtime dependencies before initializing
        intelephense_cmd = self._setup_runtime_dependencies(logger, solidlsp_settings)

        super().__init__(
            config,
            logger,
            repository_root_path,
            ProcessLaunchInfo(cmd=intelephense_cmd, cwd=repository_root_path),
            "php",
            solidlsp_settings,
        )
        self.request_id = 0

    def _get_initialize_params(self, repository_absolute_path: str) -> InitializeParams:
        """
        Returns the initialization params for the Intelephense Language Server.
        """
        root_uri = pathlib.Path(repository_absolute_path).as_uri()
        initialize_params = {
            "locale": "en",
            "capabilities": {
                "textDocument": {
                    "synchronization": {"didSave": True, "dynamicRegistration": True},
                    "definition": {"dynamicRegistration": True},
                },
                "workspace": {"workspaceFolders": True, "didChangeConfiguration": {"dynamicRegistration": True}},
            },
            "processId": os.getpid(),
            "rootPath": repository_absolute_path,
            "rootUri": root_uri,
            "workspaceFolders": [
                {
                    "uri": root_uri,
                    "name": os.path.basename(repository_absolute_path),
                }
            ],
        }
<<<<<<< HEAD

        return cast(InitializeParams, initialize_params)
=======
        initialization_options = {}
        # Add license key if provided via environment variable
        license_key = os.environ.get("INTELEPHENSE_LICENSE_KEY")
        if license_key:
            initialization_options["licenceKey"] = license_key

        custom_intelephense_settings = self._solidlsp_settings.ls_specific_settings.get(self.get_language_enum_instance(), {})
        max_memory = custom_intelephense_settings.get("maxMemory")
        max_file_size = custom_intelephense_settings.get("maxFileSize")
        if max_memory is not None:
            initialization_options["intelephense.maxMemory"] = max_memory
        if max_file_size is not None:
            initialization_options["intelephense.files.maxSize"] = max_file_size

        initialize_params["initializationOptions"] = initialization_options
        return initialize_params
>>>>>>> 1e06812d

    def _start_server(self) -> None:
        """Start Intelephense server process"""

        def register_capability_handler(params: dict) -> None:
            return

        def window_log_message(msg: dict) -> None:
            self.logger.log(f"LSP: window/logMessage: {msg}", logging.INFO)

        def do_nothing(params: dict) -> None:
            return

        self.server.on_request("client/registerCapability", register_capability_handler)
        self.server.on_notification("window/logMessage", window_log_message)
        self.server.on_notification("$/progress", do_nothing)
        self.server.on_notification("textDocument/publishDiagnostics", do_nothing)

        self.logger.log("Starting Intelephense server process", logging.INFO)
        self.server.start()
        initialize_params = self._get_initialize_params(self.repository_root_path)

        self.logger.log(
            "Sending initialize request from LSP client to LSP server and awaiting response",
            logging.INFO,
        )
        init_response = self.server.send.initialize(initialize_params)
        self.logger.log(
            "After sent initialize params",
            logging.INFO,
        )

        # Verify server capabilities
        assert "textDocumentSync" in init_response["capabilities"]
        assert "completionProvider" in init_response["capabilities"]
        assert "definitionProvider" in init_response["capabilities"]

        self.server.notify.initialized({})
        self.completions_available.set()

        # Intelephense server is typically ready immediately after initialization
        # TODO: This is probably incorrect; the server does send an initialized notification, which we could wait for!

    @override
    # For some reason, the LS may need longer to process this, so we just retry
    def _send_references_request(self, relative_file_path: str, line: int, column: int) -> list[lsp_types.Location] | None:
        # TODO: The LS doesn't return references contained in other files if it doesn't sleep. This is
        #   despite the LS having processed requests already. I don't know what causes this, but sleeping
        #   one second helps. It may be that sleeping only once is enough but that's hard to reliably test.
        # May be related to the time it takes to read the files or something like that.
        # The sleeping doesn't seem to be needed on all systems
        sleep(1)
        return super()._send_references_request(relative_file_path, line, column)

    @override
    def _send_definition_request(self, definition_params: DefinitionParams) -> Definition | list[LocationLink] | None:
        # TODO: same as above, also only a problem if the definition is in another file
        sleep(1)
        return super()._send_definition_request(definition_params)<|MERGE_RESOLUTION|>--- conflicted
+++ resolved
@@ -126,10 +126,6 @@
                 }
             ],
         }
-<<<<<<< HEAD
-
-        return cast(InitializeParams, initialize_params)
-=======
         initialization_options = {}
         # Add license key if provided via environment variable
         license_key = os.environ.get("INTELEPHENSE_LICENSE_KEY")
@@ -146,7 +142,6 @@
 
         initialize_params["initializationOptions"] = initialization_options
         return initialize_params
->>>>>>> 1e06812d
 
     def _start_server(self) -> None:
         """Start Intelephense server process"""
