name: Tests on CI

on:
  pull_request:
  push:
    branches:
      - main

concurrency:
  group: ci-${{ github.workflow }}-${{ github.ref }}
  cancel-in-progress: true

jobs:
  cpu:
    name: Tests on ${{ matrix.os }}
    runs-on: ${{ matrix.os }}
    strategy:
      fail-fast: false
      matrix:
        os: [ubuntu-latest, windows-latest, macos-latest]
        python-version: ["3.11"]
    steps:
      - uses: actions/checkout@v3
      - name: Set up Python ${{ matrix.python-version }}
        uses: actions/setup-python@v4
        with:
          python-version: "${{ matrix.python-version }}"
      - uses: actions/setup-go@v5
        with:
<<<<<<< HEAD
          go-version: ">=1.17.0"
=======
          go-version: '>=1.17.0'
      - name: Ensure cached directory exist before calling cache-related actions
        shell: bash
        run: |
          mkdir -p $HOME/.serena/language_servers/static
          mkdir -p $HOME/.cache/go-build
          mkdir -p $HOME/go/bin
>>>>>>> 523d8fa7
      # Add Go bin directory to PATH for this workflow
      # GITHUB_PATH is a special file that GitHub Actions uses to modify PATH
      # Writing to this file adds the directory to the PATH for subsequent steps
      - name: Cache Go binaries
        id: cache-go-binaries
        uses: actions/cache@v3
        with:
          path: |
            ~/go/bin
            ~/.cache/go-build
          key: go-binaries-${{ runner.os }}-gopls-latest
      - name: Install gopls
        if: steps.cache-go-binaries.outputs.cache-hit != 'true'
        shell: bash
        run: go install golang.org/x/tools/gopls@latest
      - name: Set up Elixir
        if: runner.os != 'Windows'
        uses: erlef/setup-beam@v1
        with:
<<<<<<< HEAD
          elixir-version: "1.18.4"
          otp-version: "26.1"

=======
          elixir-version: '1.18.4'
          otp-version: '26.1'
>>>>>>> 523d8fa7
      - name: Prepare java
        uses: actions/setup-java@v3
        with:
          distribution: "temurin"
          java-version: "17"
      - name: Install clojure tools
        uses: DeLaGuardo/setup-clojure@13.4
        with:
          cli: latest
      - name: Install Terraform
        uses: hashicorp/setup-terraform@v3
        with:
          terraform_version: "1.5.0"
          terraform_wrapper: false
<<<<<<< HEAD
      - name: Install Swift with swiftly (macOS)
        if: runner.os == 'macOS'
        run: |
          echo "=== Installing swiftly on macOS ==="
          curl -O https://download.swift.org/swiftly/darwin/swiftly.pkg && \
          installer -pkg swiftly.pkg -target CurrentUserHomeDirectory && \
          ~/.swiftly/bin/swiftly init --quiet-shell-followup && \
          . "${SWIFTLY_HOME_DIR:-$HOME/.swiftly}/env.sh" && \
          hash -r
          swiftly install --use 6.1.2
          swiftly use 6.1.2
          echo "~/.swiftly/bin" >> $GITHUB_PATH
          echo "Swiftly installed successfully"
      - name: Install Swift with swiftly (Ubuntu)
        if: runner.os == 'Linux'
        run: |
          echo "=== Installing swiftly on Ubuntu ==="
          curl -O https://download.swift.org/swiftly/linux/swiftly-$(uname -m).tar.gz && \
          tar zxf swiftly-$(uname -m).tar.gz && \
          ./swiftly init --quiet-shell-followup && \
          . "${SWIFTLY_HOME_DIR:-$HOME/.local/share/swiftly}/env.sh" && \
          hash -r
          swiftly install --use 6.1.2
          swiftly use 6.1.2
          sudo apt-get -y install libcurl4-openssl-dev
          echo "=== Adding Swift toolchain to PATH ==="
          echo "$HOME/.local/share/swiftly/bin" >> $GITHUB_PATH
          echo "Swiftly installed successfully!"
=======
      - name: Install Ruby
        uses: ruby/setup-ruby@v1
        with:
          ruby-version: '3.4'
      - name: Install Ruby language server
        shell: bash
        run: gem install solargraph
>>>>>>> 523d8fa7
      - name: Install uv
        shell: bash
        run: curl -LsSf https://astral.sh/uv/install.sh | sh
      - name: Cache uv virtualenv
        id: cache-uv
        uses: actions/cache@v3
        with:
          path: .venv
          key: uv-venv-${{ runner.os }}-${{ matrix.python-version }}-${{ hashFiles('uv.lock') }}
      - name: Cache language servers
        id: cache-language-servers
        uses: actions/cache@v3
        with:
          path: ~/.serena/language_servers/static
          key: language-servers-${{ runner.os }}-v1
          restore-keys: |
            language-servers-${{ runner.os }}-
      - name: Create virtual environment
        shell: bash
        run: |
          if [ ! -d ".venv" ]; then
            uv venv
          fi
      - name: Install dependencies
        shell: bash
        run: uv pip install -e ".[dev]"
      - name: Test with pytest
        shell: bash
        run: uv run poe test<|MERGE_RESOLUTION|>--- conflicted
+++ resolved
@@ -27,17 +27,13 @@
           python-version: "${{ matrix.python-version }}"
       - uses: actions/setup-go@v5
         with:
-<<<<<<< HEAD
           go-version: ">=1.17.0"
-=======
-          go-version: '>=1.17.0'
       - name: Ensure cached directory exist before calling cache-related actions
         shell: bash
         run: |
           mkdir -p $HOME/.serena/language_servers/static
           mkdir -p $HOME/.cache/go-build
           mkdir -p $HOME/go/bin
->>>>>>> 523d8fa7
       # Add Go bin directory to PATH for this workflow
       # GITHUB_PATH is a special file that GitHub Actions uses to modify PATH
       # Writing to this file adds the directory to the PATH for subsequent steps
@@ -57,14 +53,9 @@
         if: runner.os != 'Windows'
         uses: erlef/setup-beam@v1
         with:
-<<<<<<< HEAD
           elixir-version: "1.18.4"
           otp-version: "26.1"
 
-=======
-          elixir-version: '1.18.4'
-          otp-version: '26.1'
->>>>>>> 523d8fa7
       - name: Prepare java
         uses: actions/setup-java@v3
         with:
@@ -79,7 +70,6 @@
         with:
           terraform_version: "1.5.0"
           terraform_wrapper: false
-<<<<<<< HEAD
       - name: Install Swift with swiftly (macOS)
         if: runner.os == 'macOS'
         run: |
@@ -108,7 +98,6 @@
           echo "=== Adding Swift toolchain to PATH ==="
           echo "$HOME/.local/share/swiftly/bin" >> $GITHUB_PATH
           echo "Swiftly installed successfully!"
-=======
       - name: Install Ruby
         uses: ruby/setup-ruby@v1
         with:
@@ -116,7 +105,6 @@
       - name: Install Ruby language server
         shell: bash
         run: gem install solargraph
->>>>>>> 523d8fa7
       - name: Install uv
         shell: bash
         run: curl -LsSf https://astral.sh/uv/install.sh | sh
